--- conflicted
+++ resolved
@@ -21,23 +21,18 @@
 };
 use pumpkin_world::dimension::Dimension;
 
-<<<<<<< HEAD
 use crate::{
     client::Client,
     config::{AdvancedConfiguration, BasicConfiguration},
     entity::player::{GameMode, Player},
+    world::World,
 };
 use pumpkin_inventory::{Container, OpenContainer};
 use pumpkin_registry::Registry;
 use rsa::{traits::PublicKeyParts, RsaPrivateKey, RsaPublicKey};
 use serde::{Deserialize, Serialize};
 use tokio::sync::mpsc;
-=======
-use pumpkin_registry::Registry;
-use rsa::{traits::PublicKeyParts, RsaPrivateKey, RsaPublicKey};
-
-use crate::{client::Client, entity::player::Player, world::World};
->>>>>>> 66b86440
+
 
 pub const CURRENT_MC_VERSION: &str = "1.21.1";
 
@@ -60,13 +55,8 @@
     /// Cache the registry so we don't have to parse it every time a player joins
     pub cached_registry: Vec<Registry>,
 
-<<<<<<< HEAD
-    // TODO: place this into every world
     pub current_players: HashMap<Arc<Token>, Arc<Mutex<Player>>>,
     pub open_containers: HashMap<u64, OpenContainer>,
-
-=======
->>>>>>> 66b86440
     entity_id: AtomicI32,
 
     /// Used for Authentication, None is Online mode is disabled
@@ -121,12 +111,8 @@
             status_response,
             status_response_json,
             public_key_der,
-<<<<<<< HEAD
-            current_players: HashMap::new(),
             open_containers: HashMap::new(),
             base_config: config.0,
-=======
->>>>>>> 66b86440
             auth_client,
         }
     }
@@ -148,7 +134,6 @@
             client,
             world.clone(),
             entity_id,
-<<<<<<< HEAD
             self.base_config.hardcore,
             &["minecraft:overworld"],
             self.base_config.max_players.into(),
@@ -325,12 +310,10 @@
             let mut player = player.lock().unwrap();
             player.client.send_packet(packet);
         }
-=======
             gamemode,
         )));
         world.lock().await.add_player(token, player.clone());
         (player, world)
->>>>>>> 66b86440
     }
 
     /// Sends a Packet to all Players in all worlds
