--- conflicted
+++ resolved
@@ -1,11 +1,8 @@
 use std::sync::{atomic::AtomicBool, Arc};
 
-<<<<<<< HEAD
 use crossbeam::atomic::AtomicCell;
-=======
 use num_derive::{FromPrimitive, ToPrimitive};
 use num_traits::ToPrimitive;
->>>>>>> 0bebc6fc
 use pumpkin_core::math::{
     get_section_cord, position::WorldPosition, vector2::Vector2, vector3::Vector3,
 };
@@ -27,20 +24,14 @@
     /// The world in which the entity exists.
     pub world: Arc<World>,
     /// The entity's current health level.
-    pub health: Mutex<f32>,
-
-<<<<<<< HEAD
+    pub health: AtomicCell<f32>,
+
+    /// The entity's current position in the world
     pub pos: AtomicCell<Vector3<f64>>,
+    /// The entity's position rounded to the nearest block coordinates
     pub block_pos: AtomicCell<WorldPosition>,
+    /// The chunk coordinates of the entity's current position
     pub chunk_pos: AtomicCell<Vector2<i32>>,
-=======
-    /// The entity's current position in the world
-    pub pos: Mutex<Vector3<f64>>,
-    /// The entity's position rounded to the nearest block coordinates
-    pub block_pos: Mutex<WorldPosition>,
-    /// The chunk coordinates of the entity's current position
-    pub chunk_pos: Mutex<Vector2<i32>>,
->>>>>>> 0bebc6fc
 
     /// Indicates whether the entity is sneaking
     pub sneaking: AtomicBool,
@@ -48,36 +39,23 @@
     pub sprinting: AtomicBool,
     /// Indicates whether the entity is flying due to a fall
     pub fall_flying: AtomicBool,
-<<<<<<< HEAD
+
+    /// The entity's current velocity vector, aka Knockback
     pub velocity: AtomicCell<Vector3<f64>>,
-=======
-    /// The entity's current velocity vector, aka Knockback
-    pub velocity: Mutex<Vector3<f64>>,
->>>>>>> 0bebc6fc
 
     /// Indicates whether the entity is on the ground (may not always be accurate).
     pub on_ground: AtomicBool,
 
-<<<<<<< HEAD
+    /// The entity's yaw rotation (horizontal rotation) ← →
     pub yaw: AtomicCell<f32>,
+    /// The entity's head yaw rotation (horizontal rotation of the head)
     pub head_yaw: AtomicCell<f32>,
+    /// The entity's pitch rotation (vertical rotation) ↑ ↓
     pub pitch: AtomicCell<f32>,
-    // TODO: Change this in diffrent poses
-    pub standing_eye_height: f32,
-    pub pose: AtomicCell<EntityPose>,
-=======
-    /// The entity's yaw rotation (horizontal rotation) ← →
-    pub yaw: Mutex<f32>,
-    /// The entity's head yaw rotation (horizontal rotation of the head)
-    pub head_yaw: Mutex<f32>,
-    /// The entity's pitch rotation (vertical rotation) ↑ ↓
-    pub pitch: Mutex<f32>,
     /// The height of the entity's eyes from the ground.
-    // TODO: Change this in diffrent poses
     pub standing_eye_height: f32,
     /// The entity's current pose (e.g., standing, sitting, swimming).
-    pub pose: Mutex<EntityPose>,
->>>>>>> 0bebc6fc
+    pub pose: AtomicCell<EntityPose>,
 }
 
 impl Entity {
@@ -97,7 +75,7 @@
             sneaking: AtomicBool::new(false),
             world,
             // TODO: Load this from previous instance
-            health: Mutex::new(20.0),
+            health: AtomicCell::new(20.0),
             sprinting: AtomicBool::new(false),
             fall_flying: AtomicBool::new(false),
             yaw: AtomicCell::new(0.0),
